# coding: utf-8

import datetime

from pytest import approx
import numpy as np
from scipy.stats import multivariate_normal

from stonesoup.models.transition.linear import OrnsteinUhlenbeck
from ....types.state import State


def test_oumodel():
    """ OrnsteinUhlenbeck Transition Model test """

    # State related variables
    state = State(np.array([[3.0], [1.0]]))
    old_timestamp = datetime.datetime.now()
    timediff = 1  # 1sec
    new_timestamp = old_timestamp + datetime.timedelta(seconds=timediff)
    time_interval = new_timestamp - old_timestamp

    # Model-related components
    q = 0.001  # m/s^2
    k = 0.1
    dt = time_interval.total_seconds()

    exp_kdt = np.exp(-k*dt)
    exp_2kdt = np.exp(-2*k*dt)

    F = np.array([[1, (1 - exp_kdt)/k],
                  [0, exp_kdt]])

    q11 = q/k ** 2*(dt - 2/k*(1 - exp_kdt)
                    + 1/(2*k)*(1 - exp_2kdt))
    q12 = q/k*((1 - exp_kdt)/k
               - 1/(2*k)*(1 - exp_2kdt))
    q22 = q/(2*k)*(1 - exp_2kdt)

    Q = np.array([[q11, q12],
                  [q12, q22]])

    # Create and a Constant Velocity model object
    ou = OrnsteinUhlenbeck(noise_diff_coeff=q, damping_coeff=k)

    # Ensure ```ou.transfer_function(time_interval)``` returns F
    assert np.allclose(F, ou.matrix(
        timestamp=new_timestamp, time_interval=time_interval), rtol=1e-10)
    # Ensure ```ou.covar(time_interval)``` returns Q
    assert np.allclose(Q, ou.covar(
        timestamp=new_timestamp, time_interval=time_interval), rtol=1e-10)

    # Propagate a state vector throught the model
    # (without noise)
    new_state_vec_wo_noise = ou.function(
        state,
        timestamp=new_timestamp,
<<<<<<< HEAD
        time_interval=time_interval,
        noise=0)
    assert np.allclose(new_state_vec_wo_noise, F @ state.state_vector,
                       rtol=1e-10)
=======
        time_interval=time_interval)
    assert np.allclose(new_state_vec_wo_noise, F @ state_vec, rtol=1e-10)
>>>>>>> cf8879fc

    # Evaluate the likelihood of the predicted state, given the prior
    # (without noise)
    prob = ou.pdf(State(new_state_vec_wo_noise),
                  state,
                  timestamp=new_timestamp,
                  time_interval=time_interval)
    assert approx(prob) == multivariate_normal.pdf(
        new_state_vec_wo_noise.T,
        mean=np.array(F @ state.state_vector).ravel(),
        cov=Q)

    # Propagate a state vector through the model
    # (with internal noise)
    new_state_vec_w_inoise = ou.function(
<<<<<<< HEAD
        state,
=======
        state_vec,
        noise=True,
>>>>>>> cf8879fc
        timestamp=new_timestamp,
        time_interval=time_interval)
    assert not np.allclose(new_state_vec_w_inoise, F @ state.state_vector,
                           rtol=1e-10)

    # Evaluate the likelihood of the predicted state, given the prior
    # (with noise)
    prob = ou.pdf(State(new_state_vec_w_inoise),
                  state,
                  timestamp=new_timestamp,
                  time_interval=time_interval)
    assert approx(prob) == multivariate_normal.pdf(
        new_state_vec_w_inoise.T,
        mean=np.array(F @ state.state_vector).ravel(),
        cov=Q)

    # Propagate a state vector through the model
    # (with external noise)
    noise = ou.rvs(timestamp=new_timestamp, time_interval=time_interval)
    new_state_vec_w_enoise = ou.function(
        state,
        timestamp=new_timestamp,
        time_interval=time_interval,
        noise=noise)
    assert np.allclose(new_state_vec_w_enoise, F @ state.state_vector + noise,
                       rtol=1e-10)

    # Evaluate the likelihood of the predicted state, given the prior
    # (with noise)
    prob = ou.pdf(State(new_state_vec_w_enoise), state,
                  timestamp=new_timestamp, time_interval=time_interval)
    assert approx(prob) == multivariate_normal.pdf(
        new_state_vec_w_enoise.T,
        mean=np.array(F @ state.state_vector).ravel(),
        cov=Q)<|MERGE_RESOLUTION|>--- conflicted
+++ resolved
@@ -55,15 +55,9 @@
     new_state_vec_wo_noise = ou.function(
         state,
         timestamp=new_timestamp,
-<<<<<<< HEAD
-        time_interval=time_interval,
-        noise=0)
+        time_interval=time_interval)
     assert np.allclose(new_state_vec_wo_noise, F @ state.state_vector,
                        rtol=1e-10)
-=======
-        time_interval=time_interval)
-    assert np.allclose(new_state_vec_wo_noise, F @ state_vec, rtol=1e-10)
->>>>>>> cf8879fc
 
     # Evaluate the likelihood of the predicted state, given the prior
     # (without noise)
@@ -79,12 +73,8 @@
     # Propagate a state vector through the model
     # (with internal noise)
     new_state_vec_w_inoise = ou.function(
-<<<<<<< HEAD
         state,
-=======
-        state_vec,
         noise=True,
->>>>>>> cf8879fc
         timestamp=new_timestamp,
         time_interval=time_interval)
     assert not np.allclose(new_state_vec_w_inoise, F @ state.state_vector,
