--- conflicted
+++ resolved
@@ -11,12 +11,4 @@
     modify the sequence, duplicate or drop data.
     """
 
-<<<<<<< HEAD
-    detector = Property(DetectionReader, doc="Source of detections")
-
-    @abstractmethod
-    def detections_gen(self):
-        raise NotImplementedError
-=======
-    detector = Property(DetectionReader, doc="Source of detections")
->>>>>>> 1a45c745
+    detector = Property(DetectionReader, doc="Source of detections")