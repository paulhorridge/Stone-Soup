# -*- coding: utf-8 -*-
import datetime

import numpy as np

from ..base import Property
from ..models.measurement import MeasurementModel
from ..models.transition import TransitionModel
from ..reader import GroundTruthReader
from ..types.detection import TrueDetection, Clutter
from ..types.groundtruth import GroundTruthPath, GroundTruthState
from ..types.numeric import Probability
from ..types.state import GaussianState, State
from .base import DetectionSimulator, GroundTruthSimulator
from stonesoup.buffered_generator import BufferedGenerator


class SingleTargetGroundTruthSimulator(GroundTruthSimulator):
    """Target simulator that produces a single target"""
    transition_model = Property(
        TransitionModel, doc="Transition Model used as propagator for track.")
    initial_state = Property(
        State,
        doc="Initial state to use to generate ground truth")
    timestep = Property(
        datetime.timedelta,
        default=datetime.timedelta(seconds=1),
        doc="Time step between each state. Default one second.")
    number_steps = Property(
        int, default=100, doc="Number of time steps to run for")

    def __init__(self, *args, **kwargs):
        super().__init__(*args, **kwargs)
        self.index = 0

    @BufferedGenerator.generator_method
    def groundtruth_paths_gen(self):
        time = self.initial_state.timestamp or datetime.datetime.now()

        gttrack = GroundTruthPath([
            GroundTruthState(self.initial_state.state_vector, timestamp=time,
                             metadata={"index": self.index})])
        yield time, {gttrack}

        for _ in range(self.number_steps - 1):
            time += self.timestep
            # Move track forward
            trans_state_vector = self.transition_model.function(
<<<<<<< HEAD
                gttrack[-1], time_interval=self.timestep)
=======
                gttrack[-1].state_vector,
                noise=True,
                time_interval=self.timestep)
>>>>>>> cf8879fc
            gttrack.append(GroundTruthState(
                trans_state_vector, timestamp=time,
                metadata={"index": self.index}))
            yield time, {gttrack}


class SwitchOneTargetGroundTruthSimulator(SingleTargetGroundTruthSimulator):
    """Target simulator that produces a single target. This target switches
    between multiple transition models based on a markov matrix
    (:attr:`model_probs`)"""
    transition_models = Property(
        [TransitionModel], doc="List of transition models to be used, ensure\
        that they all have the same dimensions.")
    model_probs = Property([float], doc="A matrix of probabilities.\
    The element in the ith row and the jth column is the probability of\
     switching from the ith transition model in :attr:`transition_models`\
     to the jth")

    def __init__(self, *args, **kwargs):
        super().__init__(*args, **kwargs)
        self.index = 0

    @property
    def transition_model(self):
        self.index = np.random.choice(range(0, len(self.transition_models)),
                                      p=self.model_probs[self.index])
        return self.transition_models[self.index]


class MultiTargetGroundTruthSimulator(SingleTargetGroundTruthSimulator):
    """Target simulator that produces multiple targets.

    Targets are created and destroyed randomly, as defined by the birth rate
    and death probability."""
    transition_model = Property(
        TransitionModel, doc="Transition Model used as propagator for track.")

    initial_state = Property(
        GaussianState,
        doc="Initial state to use to generate states")
    birth_rate = Property(
        float, default=1.0, doc="Rate at which tracks are born. Expected "
        "number of occurrences (λ) in Poisson distribution. Default 1.0.")
    death_probability = Property(
        Probability, default=0.1,
        doc="Probability of track dying in each time step. Default 0.1.")

    @BufferedGenerator.generator_method
    def groundtruth_paths_gen(self):
        groundtruth_paths = set()
        time = self.initial_state.timestamp or datetime.datetime.now()

        for _ in range(self.number_steps):
            # Random drop tracks
            groundtruth_paths.difference_update(
                gttrack
                for gttrack in groundtruth_paths.copy()
                if np.random.rand() <= self.death_probability)

            # Move tracks forward
            for gttrack in groundtruth_paths:
                self.index = gttrack[-1].metadata.get("index")
                trans_state_vector = self.transition_model.function(
<<<<<<< HEAD
                    gttrack[-1], time_interval=self.timestep)
=======
                    gttrack[-1].state_vector,
                    noise=True,
                    time_interval=self.timestep)
>>>>>>> cf8879fc
                gttrack.append(GroundTruthState(
                    trans_state_vector, timestamp=time,
                    metadata={"index": self.index}))

            # Random create
            for _ in range(np.random.poisson(self.birth_rate)):
                self.index = 0
                gttrack = GroundTruthPath()
                gttrack.append(GroundTruthState(
                    self.initial_state.state_vector +
                    np.sqrt(self.initial_state.covar) @
                    np.random.randn(self.initial_state.ndim, 1),
                    timestamp=time, metadata={"index": self.index}))
                groundtruth_paths.add(gttrack)

            yield time, groundtruth_paths
            time += self.timestep


class SwitchMultiTargetGroundTruthSimulator(MultiTargetGroundTruthSimulator):
    """Functions identically to :class:`~.MultiTargetGroundTruthSimulator`,
    but has the transition model switching ability from
    :class:`.SwitchOneTargetGroundTruthSimulator`"""
    transition_models = Property(
        [TransitionModel], doc="List of transition models to be used, ensure\
            that they all have the same dimensions.")
    model_probs = Property([float], doc="A matrix of probabilities.\
        The element in the ith row and the jth column is the probability of\
         switching from the ith transition model in :attr:`transition_models`\
         to the jth")

    def __init__(self, *args, **kwargs):
        super().__init__(*args, **kwargs)
        self.index = 0

    @property
    def transition_model(self):
        self.index = np.random.choice(range(0, len(self.transition_models)),
                                      p=self.model_probs[self.index])
        return self.transition_models[self.index]


class SimpleDetectionSimulator(DetectionSimulator):
    """A simple detection simulator.

    Parameters
    ----------
    groundtruth : GroundTruthReader
        Source of ground truth tracks used to generate detections for.
    measurement_model : MeasurementModel
        Measurement model used in generating detections.
    """
    groundtruth = Property(GroundTruthReader)
    measurement_model = Property(MeasurementModel)
    meas_range = Property(np.ndarray)
    detection_probability = Property(Probability, default=0.9)
    clutter_rate = Property(float, default=2.0)

    def __init__(self, *args, **kwargs):
        super().__init__(*args, **kwargs)
        self.real_detections = set()
        self.clutter_detections = set()
        self.index = 0

    @property
    def clutter_spatial_density(self):
        """returns the clutter spatial density of the measurement space - num
        clutter detections per unit volume per timestep"""
        return self.clutter_rate/np.prod(np.diff(self.meas_range))

    @BufferedGenerator.generator_method
    def detections_gen(self):
        for time, tracks in self.groundtruth:
            self.real_detections.clear()
            self.clutter_detections.clear()

            for track in tracks:
                self.index = track[-1].metadata.get("index")
                if np.random.rand() < self.detection_probability:
                    detection = TrueDetection(
                        self.measurement_model.function(
<<<<<<< HEAD
                            track[-1]),
=======
                            track[-1].state_vector, noise=True),
>>>>>>> cf8879fc
                        timestamp=track[-1].timestamp,
                        groundtruth_path=track)
                    detection.clutter = False
                    self.real_detections.add(detection)

            # generate clutter
            for _ in range(np.random.poisson(self.clutter_rate)):
                detection = Clutter(
                    np.random.rand(self.measurement_model.ndim_meas, 1) *
                    np.diff(self.meas_range) + self.meas_range[:, :1],
                    timestamp=time)
                self.clutter_detections.add(detection)

            yield time, self.real_detections | self.clutter_detections


class SwitchDetectionSimulator(SimpleDetectionSimulator):

    """Functions identically as the :class:`SimpleDetectionSimulator`, but for
    ground truth paths formed using multiple transition models it allows the
    user to assign a detection probability to each transition models.
    For example, if you wanted a higher detection probability when the
    simulated object makes a turn"""

    detection_probabilities = Property([Probability], doc="List of\
     probabilities that correspond to the detection probability of the\
     simulated object while undergoing each transition model")

    @property
    def detection_probability(self):
        return self.detection_probabilities[self.index]<|MERGE_RESOLUTION|>--- conflicted
+++ resolved
@@ -46,13 +46,7 @@
             time += self.timestep
             # Move track forward
             trans_state_vector = self.transition_model.function(
-<<<<<<< HEAD
-                gttrack[-1], time_interval=self.timestep)
-=======
-                gttrack[-1].state_vector,
-                noise=True,
-                time_interval=self.timestep)
->>>>>>> cf8879fc
+                gttrack[-1], noise=True, time_interval=self.timestep)
             gttrack.append(GroundTruthState(
                 trans_state_vector, timestamp=time,
                 metadata={"index": self.index}))
@@ -116,13 +110,7 @@
             for gttrack in groundtruth_paths:
                 self.index = gttrack[-1].metadata.get("index")
                 trans_state_vector = self.transition_model.function(
-<<<<<<< HEAD
-                    gttrack[-1], time_interval=self.timestep)
-=======
-                    gttrack[-1].state_vector,
-                    noise=True,
-                    time_interval=self.timestep)
->>>>>>> cf8879fc
+                    gttrack[-1], noise=True, time_interval=self.timestep)
                 gttrack.append(GroundTruthState(
                     trans_state_vector, timestamp=time,
                     metadata={"index": self.index}))
@@ -203,12 +191,7 @@
                 self.index = track[-1].metadata.get("index")
                 if np.random.rand() < self.detection_probability:
                     detection = TrueDetection(
-                        self.measurement_model.function(
-<<<<<<< HEAD
-                            track[-1]),
-=======
-                            track[-1].state_vector, noise=True),
->>>>>>> cf8879fc
+                        self.measurement_model.function(track[-1], noise=True),
                         timestamp=track[-1].timestamp,
                         groundtruth_path=track)
                     detection.clutter = False
